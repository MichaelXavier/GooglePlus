--------------------------------------------------------------------
-- |
-- Module      : Web.GooglePlus
-- Description : Toplevel module for the Google+ API
-- Copyright   : (c) Michael Xavier 2011
-- License     : MIT
--
-- Maintainer: Michael Xavier <michael@michaelxavier.net>
-- Stability : provisional
-- Portability: portable
--
-- Toplevel module for the Google+ API operating in the GooglePlusM Monad. 
-- Currently covers the (very) limited, read-only API that Google has exposed
-- in v1 of the Google+ API
-- 
-- > {-# LANGUAGE OverloadedStrings #-}
-- > import Web.GooglePlus
-- > import Web.GooglePlus.Monad
-- > import Web.GooglePlus.Types
-- > import Control.Monad.Reader
-- > import Data.Text (unpack)
-- > 
-- > doStuff :: GooglePlusM ()
-- > doStuff = do
-- >   Right person <- getPerson Me
-- >   Right feed   <- getLatestActivityFeed Me PublicCollection
-- >   -- ...
-- >   return ()
-- > 
-- > main :: IO ()
-- > main = do
-- >   runReaderT (unGooglePlusM doStuff) env
-- >   where env  = GooglePlusEnv { gpAuth = APIKey "MYKEY" }
-- 
--------------------------------------------------------------------

{-# LANGUAGE OverloadedStrings, FlexibleContexts, TypeSynonymInstances #-}
module Web.GooglePlus (getPerson,
                       getActivity,
                       getLatestActivityFeed,
                       enumActivityFeed,
                       getActivityFeed,
                       enumActivities,
                       getActivities,
                       enumPersonSearch,
                       getPersonSearch) where

import Web.GooglePlus.Types
import Web.GooglePlus.Monad

import           Control.Applicative ((<$>), (<*>))
import           Control.Monad.IO.Class (liftIO)
import           Control.Monad.Reader (asks)
import           Control.Monad.Trans.Class (lift)
import           Data.Aeson (json,
                             FromJSON,
                             fromJSON,
                             parseJSON,
                             Result(..),
                             (.:),
                             (.:?),
                             Value(Object))
import           Data.Aeson.Types (typeMismatch)
import           Data.Attoparsec.Lazy (parse, eitherResult)
import           Data.ByteString (ByteString, append)
import qualified Data.ByteString as BS
import qualified Data.ByteString.Char8 as BS8
import qualified Data.ByteString.Lazy as LBS
import           Data.Enumerator (Enumerator,
                                  checkContinue1,
                                  continue,
                                  Stream (Chunks),
<<<<<<< HEAD
                                  (>>==),
                                  ($=),
                                  run_,
                                  ($$))
=======
                                  (>>==))
>>>>>>> ce64a14b
import qualified Data.Enumerator.List as EL
import           Data.Maybe (fromMaybe)
import           Data.Text (Text, pack)
import           Data.Text.Encoding (encodeUtf8, decodeUtf8)
import           Network.HTTP.Enumerator
import           Network.HTTP.Types (Ascii, Query, QueryItem)

-- | Get a person who matches the given identifier
getPerson :: PersonID -- ^ Identifier for the person to fetch
             -> GooglePlusM (Either Text Person)
getPerson pid = genericGet pth []
  where pth = personIdPath pid


-- | Get an activity who matches the given activity ID
getActivity :: ID -- ^ Specific ID to fetch
               -> GooglePlusM (Either Text Activity)
getActivity aid = genericGet pth []
  where pth = append "/plus/v1/activities/" $ encodeUtf8 aid

-- | Get an activity who matches the given activity ID and collection to use.
-- Default page size is (20) and only fetches the first page.
-- You will receive an error from the server if the page size exceeds 100.
getLatestActivityFeed :: PersonID              -- ^ Feed owner ID
                         -> ActivityCollection -- ^ Indicates what type of feed to retrieve
                         -> Maybe Integer      -- ^ Page size. Should be between 1 and 100. Default 20.
                         -> GooglePlusM (Either Text ActivityFeed)
getLatestActivityFeed pid coll perPage = do
  feed <- getActivityFeedPage pid coll (perPageActivity perPage) Nothing
  return $ fst `fmap` feed

-- | Paginating enumerator to consume a user's activity stream. Each chunk will
-- end up being an array with a single ActivityFeed in it with 1 page of data
-- in it. This weirdness about the chunks only containing 1 element is mostly
-- to maintain the metadata available on ActivityFeed and have it available in
-- each chunk. For a more natural chunking of just Activities if you don't need
-- that additional metadata, see enumActivities. Note that this Enumerator will
-- abort if it encounters an error from the server, thus cutting the list
-- short.
enumActivityFeed :: PersonID              -- ^ Feed owner ID
                    -> ActivityCollection -- ^ Indicates what type of feed to retrieve
                    -> Maybe Integer      -- ^ Page size. Should be between 1 and 100. Defualt 20
                    -> Enumerator ActivityFeed GooglePlusM b
enumActivityFeed pid coll perPage = EL.unfoldM depaginate FirstPage
  where depaginate = depaginateActivityFeed pid coll $ perPageActivity perPage

-- | Simplified version of enumActivityFeed which retrieves all pages of an
-- activity feed and merges them into one. Note that this will not be as
-- efficient as enumActivityFeed in terms of memory/time because it collects
-- them all in memory first. Note that this should incur 1 API call per page of
-- results, so the max page size of 100 is used.
getActivityFeed :: PersonID
                   -> ActivityCollection
                   -> GooglePlusM ActivityFeed
getActivityFeed pid coll = do
  feeds <- run_ $ enumActivityFeed pid coll (Just 100) $$ EL.consume
  return $ foldl1 mergeFeeds feeds
  where mergeFeeds a ActivityFeed { activityFeedItems = is} = a { activityFeedItems = (activityFeedItems a) ++ is }

-- | Paginating enumerator yielding a Chunk for each page. Use this if you
-- don't need the feed metadata that enumActivityFeed provides.
enumActivities :: PersonID              -- ^ Feed owner ID
                  -> ActivityCollection -- ^ Indicates what type of feed to retrieve
                  -> Maybe Integer      -- ^ Page size. Should be between 1 and 100. Defualt 20
                  -> Enumerator Activity GooglePlusM b
enumActivities pid coll perPage = unfoldListM depaginate FirstPage
  where depaginate = depaginateActivities pid coll $ perPageActivity perPage

-- | Simplified version of enumActivities that fetches all the activitys of a
-- Person first, thus returning them. Note that this should incur 1 API call
-- per page of results, so the max page size of 100 is used.
getActivities :: PersonID              -- ^ Feed owner ID
                 -> ActivityCollection -- ^ Indicates what type of feed to retrieve
                 -> GooglePlusM [Activity]
getActivities pid coll = run_ $ enumActivities pid coll (Just 100) $$ EL.consume


-- | Paginating enumerator yielding a Chunk for each page. Note that this
-- Enumerator will abort if it encounters an error from the server, thus
-- cutting the list short.
enumPersonSearch :: Text             -- ^ Search string
                    -> Maybe Integer -- ^ Optional page size. Shold be between 1 and 20. Default 10
                    -> Enumerator PersonSearchResult GooglePlusM b
enumPersonSearch search perPage = unfoldListM depaginate FirstPage
  where depaginate = depaginatePersonSearch search (perPagePersonSearch perPage)

-- | Returns the full result set for a person search given a search string.
-- This interface is simpler to use but does not have the flexibility/memory
-- usage benefit of enumPersonSearch.
getPersonSearch :: Text -- ^ Search string
                -> GooglePlusM [PersonSearchResult]
getPersonSearch search = run_ $ enumPersonSearch search (Just 20) $$ EL.consume

---- Helpers

perPageActivity :: Maybe Integer -> Integer
perPageActivity = fromMaybe 20

perPagePersonSearch :: Maybe Integer -> Integer
perPagePersonSearch = fromMaybe 10

type PageToken             = Text
type PaginatedActivityFeed = (ActivityFeed, Maybe PageToken)

instance FromJSON PaginatedActivityFeed where
  parseJSON (Object v) = (,) <$> parseJSON (Object v)
                             <*> v .:? "nextPageToken"
  parseJSON v          = typeMismatch "PaginatedActivityFeed" v

data DepaginationState     = FirstPage |
                             MorePages PageToken |
                             NoMorePages

-- Exactly the same as unfoldM but takes the result of the stateful function
-- and uses it as the chunks, rather than a Chunks with a singleton list
unfoldListM :: Monad m => (s -> m (Maybe ([a], s))) -> s -> Enumerator a m b
unfoldListM f = checkContinue1 $ \loop s k -> do
	fs <- lift (f s)
	case fs of
		Nothing -> continue k
		Just (as, s') -> k (Chunks as) >>== loop s'

<<<<<<< HEAD
-- Activities Specifics

depaginateActivities :: PersonID -> ActivityCollection -> Integer -> DepaginationState -> GooglePlusM (Maybe ([Activity], DepaginationState))
=======
depaginateActivities:: PersonID -> ActivityCollection -> Integer -> DepaginationState -> GooglePlusM (Maybe ([Activity], DepaginationState))
>>>>>>> ce64a14b
depaginateActivities pid coll perPage state = (return . fmap unwrap) =<< depaginateActivityFeed pid coll perPage state
  where unwrap (feed, s) = (activityFeedItems feed, s)

depaginateActivityFeed :: PersonID -> ActivityCollection -> Integer -> DepaginationState -> GooglePlusM (Maybe (ActivityFeed, DepaginationState))
depaginateActivityFeed pid coll perPage FirstPage       = do
 page <- getFirstFeedPage pid coll perPage
 return $ paginatedState `fmap` page
depaginateActivityFeed pid coll perPage (MorePages tok) = do
 page <- getActivityFeedPage pid coll perPage $ Just tok
 return $ paginatedState `fmap` eitherMaybe page
depaginateActivityFeed _ _ _ NoMorePages                = return Nothing

getFirstFeedPage :: PersonID -> ActivityCollection -> Integer -> GooglePlusM (Maybe PaginatedActivityFeed)
getFirstFeedPage pid coll perPage = do
  page <- getActivityFeedPage pid coll perPage Nothing
  return $ eitherMaybe page

getActivityFeedPage :: PersonID -> ActivityCollection -> Integer -> Maybe PageToken -> GooglePlusM (Either Text PaginatedActivityFeed)
getActivityFeedPage pid coll perPage tok = genericGet pth params
  where pth  = append pidP actP
        pidP = personIdPath pid
        actP = append "/activities/" $ collectionPath coll
        pageParam = BS8.pack . show $ perPage
        params = case tok of
                  Nothing -> [("maxResults", Just pageParam)]
                  Just t  -> [("maxResults", Just pageParam), ("pageToken", Just $ encodeUtf8 t)]

-- PersonSearch specifics

depaginatePersonSearch :: Text -> Integer -> DepaginationState -> GooglePlusM (Maybe ([PersonSearchResult], DepaginationState))
depaginatePersonSearch search perPage state = depaginatePersonSearchResult search perPage state

type PaginatedPersonSearch = ([PersonSearchResult], Maybe PageToken)

instance FromJSON PaginatedPersonSearch where
  parseJSON (Object v) = (,) <$> v .: "items"
                             <*> v .:? "nextPageToken"
  parseJSON v          = typeMismatch "PaginatedPersonSearch" v


--TODO: needs refactor soon
depaginatePersonSearchResult :: Text -> Integer -> DepaginationState -> GooglePlusM (Maybe ([PersonSearchResult], DepaginationState))
depaginatePersonSearchResult search perPage FirstPage       = do
 page <- getFirstPersonSearchPage search perPage
 return $ paginatedState `fmap` page
depaginatePersonSearchResult search perPage (MorePages tok) = do
 page <- getPersonSearchPage search perPage $ Just tok
 return $ paginatedState `fmap` eitherMaybe page
depaginatePersonSearchResult _ _ NoMorePages                = return Nothing

paginatedState :: (a, Maybe PageToken) -> (a, DepaginationState)
paginatedState (results, token) = (results, maybe NoMorePages MorePages token)

-- TODO: refactor
getFirstPersonSearchPage :: Text -> Integer -> GooglePlusM (Maybe PaginatedPersonSearch)
getFirstPersonSearchPage search perPage = do
  page <- getPersonSearchPage search perPage Nothing
  return $ eitherMaybe page

getPersonSearchPage :: Text -> Integer -> Maybe PageToken -> GooglePlusM (Either Text PaginatedPersonSearch)
getPersonSearchPage search perPage tok = genericGet pth params
  where pth  = "/plus/v1/people"
        pageParam = BS8.pack . show $ perPage
        params = case tok of
                  Nothing -> [("maxResults", Just pageParam),
                              ("query", Just $ encodeUtf8 search)]
                  Just t  -> [("maxResults", Just pageParam),
                              ("query", Just $ encodeUtf8 search),
                              ("pageToken", Just $ encodeUtf8 t)]

-- Internals

eitherMaybe :: Either a b -> Maybe b
eitherMaybe (Left _)  = Nothing
eitherMaybe (Right x) = Just x

genericGet :: FromJSON a => Ascii -> Query -> GooglePlusM (Either Text a)
genericGet pth qs = withEnv $ \auth -> do
  resp <- doGet auth pth qs
  return $ handleResponse resp

collectionPath :: ActivityCollection -> ByteString
collectionPath PublicCollection = "public"

personIdPath :: PersonID -> ByteString
personIdPath (PersonID i) = append "/plus/v1/people/" $ encodeUtf8 i
personIdPath Me           = "/plus/v1/people/me"

doGet :: GooglePlusAuth -> Ascii -> Query -> GooglePlusM (Int, LBS.ByteString)
doGet auth pth q = liftIO $ withManager $ \manager -> do
  Response { statusCode = c, responseBody = b} <- httpLbsRedirect req manager
  return (c, b)
  where req = genRequest auth pth q

genRequest :: GooglePlusAuth -> Ascii -> Query -> Request m
genRequest auth pth q = def { host        = h,
                              path        = pth,
                              port        = 443,
                              secure      = True,
                              queryString = q' }
  where h     = "www.googleapis.com"
        authq = authParam auth
        q'    = authq:q

authParam :: GooglePlusAuth -> QueryItem
authParam (APIKey key)     = ("key", Just $ encodeUtf8 key)
authParam (OAuthToken tok) = ("access_token", Just $ encodeUtf8 tok)

handleResponse :: FromJSON a => (Int, LBS.ByteString) -> Either Text a
handleResponse (200, str) = packLeft $ fjson =<< parsed
  where fjson v = case fromJSON v of
                    Success a -> Right a
                    Error e   -> Left e
        parsed  = eitherResult $ parse json str
handleResponse (_, str) = Left $ decodeUtf8 . BS.concat . LBS.toChunks $ str

packLeft :: Either String a -> Either Text a
packLeft (Right x)  = Right x
packLeft (Left str) = Left $ pack str

withEnv :: (GooglePlusAuth -> GooglePlusM a) -> GooglePlusM a
withEnv fn = fn =<< asks gpAuth <|MERGE_RESOLUTION|>--- conflicted
+++ resolved
@@ -70,14 +70,9 @@
                                   checkContinue1,
                                   continue,
                                   Stream (Chunks),
-<<<<<<< HEAD
                                   (>>==),
-                                  ($=),
                                   run_,
                                   ($$))
-=======
-                                  (>>==))
->>>>>>> ce64a14b
 import qualified Data.Enumerator.List as EL
 import           Data.Maybe (fromMaybe)
 import           Data.Text (Text, pack)
@@ -200,13 +195,9 @@
 		Nothing -> continue k
 		Just (as, s') -> k (Chunks as) >>== loop s'
 
-<<<<<<< HEAD
 -- Activities Specifics
 
 depaginateActivities :: PersonID -> ActivityCollection -> Integer -> DepaginationState -> GooglePlusM (Maybe ([Activity], DepaginationState))
-=======
-depaginateActivities:: PersonID -> ActivityCollection -> Integer -> DepaginationState -> GooglePlusM (Maybe ([Activity], DepaginationState))
->>>>>>> ce64a14b
 depaginateActivities pid coll perPage state = (return . fmap unwrap) =<< depaginateActivityFeed pid coll perPage state
   where unwrap (feed, s) = (activityFeedItems feed, s)
 
